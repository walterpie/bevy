pub mod batch;
pub mod camera;
pub mod color;
pub mod draw;
pub mod dispatch;
pub mod mesh;
pub mod pass;
pub mod pipeline;
pub mod render_graph;
pub mod renderer;
pub mod shader;
pub mod texture;

mod entity;
pub use once_cell;

pub mod prelude {
    pub use crate::{
        base::Msaa,
        color::Color,
        draw::Draw,
        entity::*,
        mesh::{shape, Mesh},
        pipeline::RenderPipelines,
        shader::Shader,
        texture::Texture,
    };
}

use crate::prelude::*;
use base::{MainPass, Msaa};
use bevy_app::prelude::*;
use bevy_asset::AddAsset;
use bevy_ecs::{IntoQuerySystem, IntoThreadLocalSystem};
use bevy_type_registry::RegisterType;
use camera::{
    ActiveCameras, Camera, OrthographicProjection, PerspectiveProjection, VisibleEntities,
};
use pipeline::{
    ComputePipelineCompiler, DynamicBinding, PipelineCompiler, PipelineDescriptor, PipelineSpecialization,
    PrimitiveTopology, ShaderSpecialization, VertexBufferDescriptors, ComputePipelineSpecialization, ComputePipelineDescriptor,
};
use render_graph::{
    base::{self, BaseRenderGraphBuilder, BaseRenderGraphConfig},
    RenderGraph,
};
use renderer::{AssetRenderResourceBindings, RenderResourceBindings};
use std::ops::Range;
<<<<<<< HEAD
use texture::{HdrTextureLoader, ImageTextureLoader, TextureResourceSystemState};
use dispatch::DispatchResource;
=======
#[cfg(feature = "hdr")]
use texture::HdrTextureLoader;
#[cfg(feature = "png")]
use texture::ImageTextureLoader;
use texture::TextureResourceSystemState;
>>>>>>> 76c43939

/// The names of "render" App stages
pub mod stage {
    /// Stage where render resources are set up
    pub static RENDER_RESOURCE: &str = "render_resource";
    /// Stage where Render Graph systems are run. In general you shouldn't add systems to this stage manually.
    pub static RENDER_GRAPH_SYSTEMS: &str = "render_graph_systems";
    /// Compute stage where compute systems are executed.
    pub static COMPUTE: &str = "compute";
    // Stage where draw systems are executed. This is generally where Draw components are setup
    pub static DRAW: &str = "draw";
    pub static RENDER: &str = "render";
    pub static POST_RENDER: &str = "post_render";
}

/// Adds core render types and systems to an App
pub struct RenderPlugin {
    /// configures the "base render graph". If this is not `None`, the "base render graph" will be added  
    pub base_render_graph_config: Option<BaseRenderGraphConfig>,
}

impl Default for RenderPlugin {
    fn default() -> Self {
        RenderPlugin {
            base_render_graph_config: Some(BaseRenderGraphConfig::default()),
        }
    }
}

impl Plugin for RenderPlugin {
    fn build(&self, app: &mut AppBuilder) {
        #[cfg(feature = "png")]
        {
            app.add_asset_loader::<Texture, ImageTextureLoader>();
        }
        #[cfg(feature = "hdr")]
        {
            app.add_asset_loader::<Texture, HdrTextureLoader>();
        }

        app.add_stage_after(bevy_asset::stage::ASSET_EVENTS, stage::RENDER_RESOURCE)
            .add_stage_after(stage::RENDER_RESOURCE, stage::RENDER_GRAPH_SYSTEMS)
            .add_stage_after(stage::RENDER_GRAPH_SYSTEMS, stage::COMPUTE)
            .add_stage_after(stage::RENDER_GRAPH_SYSTEMS, stage::DRAW)
            .add_stage_after(stage::DRAW, stage::RENDER)
            .add_stage_after(stage::RENDER, stage::POST_RENDER)
            .add_asset::<Mesh>()
            .add_asset::<Texture>()
            .add_asset::<Shader>()
            .add_asset::<PipelineDescriptor>()
<<<<<<< HEAD
            .add_asset::<ComputePipelineDescriptor>()
            .add_asset_loader::<Texture, HdrTextureLoader>()
            .add_asset_loader::<Texture, ImageTextureLoader>()
=======
>>>>>>> 76c43939
            .register_component::<Camera>()
            .register_component::<Draw>()
            .register_component::<RenderPipelines>()
            .register_component::<OrthographicProjection>()
            .register_component::<PerspectiveProjection>()
            .register_component::<MainPass>()
            .register_component::<VisibleEntities>()
            .register_property::<Color>()
            .register_property::<Range<f32>>()
            .register_property::<ShaderSpecialization>()
            .register_property::<DynamicBinding>()
            .register_property::<PrimitiveTopology>()
            .register_properties::<PipelineSpecialization>()
            .register_properties::<ComputePipelineSpecialization>()
            .init_resource::<RenderGraph>()
            .init_resource::<PipelineCompiler>()
            .init_resource::<ComputePipelineCompiler>()
            .init_resource::<RenderResourceBindings>()
            .init_resource::<VertexBufferDescriptors>()
            .init_resource::<TextureResourceSystemState>()
            .init_resource::<AssetRenderResourceBindings>()
            .init_resource::<ActiveCameras>()
            .init_resource::<DispatchResource>()
            .add_system_to_stage(
                bevy_app::stage::PRE_UPDATE,
                dispatch::clear_compute_commands.system(),
            )
            .add_system_to_stage(
                bevy_app::stage::POST_UPDATE,
                camera::active_cameras_system.system(),
            )
            .add_system_to_stage(
                bevy_app::stage::POST_UPDATE,
                camera::camera_system::<OrthographicProjection>.system(),
            )
            .add_system_to_stage(
                bevy_app::stage::POST_UPDATE,
                camera::camera_system::<PerspectiveProjection>.system(),
            )
            // registration order matters here. this must come after all camera_system::<T> systems
            .add_system_to_stage(
                bevy_app::stage::POST_UPDATE,
                camera::visible_entities_system.system(),
            )
            // TODO: turn these "resource systems" into graph nodes and remove the RENDER_RESOURCE stage
            .add_system_to_stage(
                stage::RENDER_RESOURCE,
                mesh::mesh_resource_provider_system.system(),
            )
            .add_system_to_stage(
                stage::RENDER_RESOURCE,
                Texture::texture_resource_system.system(),
            )
            .add_system_to_stage(
                stage::RENDER_GRAPH_SYSTEMS,
                render_graph::render_graph_schedule_executor_system.thread_local_system(),
            )
            .add_system_to_stage(stage::DRAW, pipeline::draw_render_pipelines_system.system())
            .add_system_to_stage(
                stage::POST_RENDER,
                draw::clear_draw_system.system(),
            )
            .add_system_to_stage(
                stage::POST_RENDER,
                shader::clear_shader_defs_system.system(),
            );

        if app.resources().get::<Msaa>().is_none() {
            app.init_resource::<Msaa>();
        }

        if let Some(ref config) = self.base_render_graph_config {
            let resources = app.resources();
            let mut render_graph = resources.get_mut::<RenderGraph>().unwrap();
            let msaa = resources.get::<Msaa>().unwrap();
            render_graph.add_base_graph(config, &msaa);
            let mut active_cameras = resources.get_mut::<ActiveCameras>().unwrap();
            if config.add_3d_camera {
                active_cameras.add(base::camera::CAMERA3D);
            }

            if config.add_2d_camera {
                active_cameras.add(base::camera::CAMERA2D);
            }
        }
    }
}<|MERGE_RESOLUTION|>--- conflicted
+++ resolved
@@ -46,16 +46,13 @@
 };
 use renderer::{AssetRenderResourceBindings, RenderResourceBindings};
 use std::ops::Range;
-<<<<<<< HEAD
-use texture::{HdrTextureLoader, ImageTextureLoader, TextureResourceSystemState};
-use dispatch::DispatchResource;
-=======
+
 #[cfg(feature = "hdr")]
 use texture::HdrTextureLoader;
 #[cfg(feature = "png")]
 use texture::ImageTextureLoader;
 use texture::TextureResourceSystemState;
->>>>>>> 76c43939
+use dispatch::DispatchResource;
 
 /// The names of "render" App stages
 pub mod stage {
@@ -106,12 +103,9 @@
             .add_asset::<Texture>()
             .add_asset::<Shader>()
             .add_asset::<PipelineDescriptor>()
-<<<<<<< HEAD
             .add_asset::<ComputePipelineDescriptor>()
             .add_asset_loader::<Texture, HdrTextureLoader>()
             .add_asset_loader::<Texture, ImageTextureLoader>()
-=======
->>>>>>> 76c43939
             .register_component::<Camera>()
             .register_component::<Draw>()
             .register_component::<RenderPipelines>()
